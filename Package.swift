// swift-tools-version:5.0
// The swift-tools-version declares the minimum version of Swift required to build this package.

import PackageDescription

let package = Package(
    name: "TensorFlowModels",
    platforms: [
        .macOS(.v10_13),
    ],
    products: [
<<<<<<< HEAD
        .library( name: "Batcher", targets: ["Batcher"]),
        .library(name: "ImageClassificationModels", targets: ["ImageClassificationModels"]),
=======
>>>>>>> dd3e5475
        .library(name: "Datasets", targets: ["Datasets"]),
        .library(name: "ModelSupport", targets: ["ModelSupport"]),
        .library(name: "ImageClassificationModels", targets: ["ImageClassificationModels"]),
        .library(name: "TextModels", targets: ["TextModels"]),
        .executable(name: "VGG-Imagewoof", targets: ["VGG-Imagewoof"]),
        .executable(name: "Custom-CIFAR10", targets: ["Custom-CIFAR10"]),
        .executable(name: "ResNet-CIFAR10", targets: ["ResNet-CIFAR10"]),
        .executable(name: "LeNet-MNIST", targets: ["LeNet-MNIST"]),
        .executable(name: "MobileNet-Imagenette", targets: ["MobileNet-Imagenette"]),
        .executable(name: "MiniGoDemo", targets: ["MiniGoDemo"]),
        .executable(name: "Transformer", targets: ["Transformer"]),
        .library(name: "MiniGo", targets: ["MiniGo"]),
        .executable(name: "GAN", targets: ["GAN"]),
        .executable(name: "DCGAN", targets: ["DCGAN"]),
        .executable(name: "FastStyleTransferDemo", targets: ["FastStyleTransferDemo"]),
        .library(name: "FastStyleTransfer", targets: ["FastStyleTransfer"]),
        .executable(name: "Benchmarks", targets: ["Benchmarks"]),
    ],
    dependencies: [
        .package(url: "https://github.com/apple/swift-protobuf.git", from: "1.7.0"),
        .package(url: "https://github.com/kylef/Commander.git", from: "0.9.1"),
    ],
    targets: [
<<<<<<< HEAD
        .target(name: "Batcher", path: "Batcher"),
        .target(name: "ImageClassificationModels", path: "Models/ImageClassification"),
        .target(name: "Datasets", dependencies: ["ModelSupport", "Batcher"], path: "Datasets"),
=======
        .target(name: "Datasets", dependencies: ["ModelSupport"], path: "Datasets"),
>>>>>>> dd3e5475
        .target(name: "ModelSupport", dependencies: ["SwiftProtobuf"], path: "Support"),
        .target(name: "ImageClassificationModels", path: "Models/ImageClassification"),
        .target(name: "TextModels", dependencies: ["Datasets"], path: "Models/Text"),
        .target(
            name: "Autoencoder", dependencies: ["Datasets", "ModelSupport"], path: "Autoencoder"),
        .target(name: "Catch", path: "Catch"),
        .target(name: "Gym-FrozenLake", path: "Gym/FrozenLake"),
        .target(name: "Gym-CartPole", path: "Gym/CartPole"),
        .target(name: "Gym-Blackjack", path: "Gym/Blackjack"),
        .target(
            name: "VGG-Imagewoof", dependencies: ["ImageClassificationModels", "Datasets"],
            path: "Examples/VGG-Imagewoof"),
        .target(
            name: "Custom-CIFAR10", dependencies: ["Datasets"],
            path: "Examples/Custom-CIFAR10"),
        .target(
            name: "ResNet-CIFAR10", dependencies: ["ImageClassificationModels", "Datasets"],
            path: "Examples/ResNet-CIFAR10"),
        .target(
            name: "LeNet-MNIST", dependencies: ["ImageClassificationModels", "Datasets"],
            path: "Examples/LeNet-MNIST"),
        .target(
            name: "MobileNet-Imagenette", dependencies: ["ImageClassificationModels", "Datasets"],
            path: "Examples/MobileNet-Imagenette"),
        .target(
            name: "MiniGo", dependencies: ["ModelSupport"], path: "MiniGo", exclude: ["main.swift"]),
        .target(
            name: "MiniGoDemo", dependencies: ["MiniGo"], path: "MiniGo", sources: ["main.swift"]),
        .testTarget(name: "MiniGoTests", dependencies: ["MiniGo"]),
        .testTarget(name: "ImageClassificationTests", dependencies: ["ImageClassificationModels"]),
        .testTarget(name: "DatasetsTests", dependencies: ["Datasets"]),
        .target(name: "Transformer", dependencies: ["ModelSupport"], path: "Transformer"),
        .target(name: "GAN", dependencies: ["Datasets", "ModelSupport"], path: "GAN"),
        .target(name: "DCGAN", dependencies: ["Datasets", "ModelSupport"], path: "DCGAN"),
        .target(
            name: "FastStyleTransfer", dependencies: ["ModelSupport"], path: "FastStyleTransfer",
            exclude: ["Demo"]),
        .target(
            name: "FastStyleTransferDemo", dependencies: ["FastStyleTransfer"],
            path: "FastStyleTransfer/Demo"),
        .testTarget(name: "FastStyleTransferTests", dependencies: ["FastStyleTransfer"]),
        .target(
            name: "Benchmarks",
            dependencies: ["Datasets", "ModelSupport", "ImageClassificationModels", "Commander"],
            path: "Benchmarks"),
        .testTarget(name: "CheckpointTests", dependencies: ["ModelSupport"]),
    ]
)<|MERGE_RESOLUTION|>--- conflicted
+++ resolved
@@ -9,11 +9,7 @@
         .macOS(.v10_13),
     ],
     products: [
-<<<<<<< HEAD
         .library( name: "Batcher", targets: ["Batcher"]),
-        .library(name: "ImageClassificationModels", targets: ["ImageClassificationModels"]),
-=======
->>>>>>> dd3e5475
         .library(name: "Datasets", targets: ["Datasets"]),
         .library(name: "ModelSupport", targets: ["ModelSupport"]),
         .library(name: "ImageClassificationModels", targets: ["ImageClassificationModels"]),
@@ -37,13 +33,9 @@
         .package(url: "https://github.com/kylef/Commander.git", from: "0.9.1"),
     ],
     targets: [
-<<<<<<< HEAD
         .target(name: "Batcher", path: "Batcher"),
         .target(name: "ImageClassificationModels", path: "Models/ImageClassification"),
         .target(name: "Datasets", dependencies: ["ModelSupport", "Batcher"], path: "Datasets"),
-=======
-        .target(name: "Datasets", dependencies: ["ModelSupport"], path: "Datasets"),
->>>>>>> dd3e5475
         .target(name: "ModelSupport", dependencies: ["SwiftProtobuf"], path: "Support"),
         .target(name: "ImageClassificationModels", path: "Models/ImageClassification"),
         .target(name: "TextModels", dependencies: ["Datasets"], path: "Models/Text"),
